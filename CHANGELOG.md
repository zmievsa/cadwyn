--- conflicted
+++ resolved
@@ -5,14 +5,12 @@
 
 ## [Unreleased]
 
-<<<<<<< HEAD
-## [3.1.0]
-
-### Changed
-
-* remove black from poetry.lock, pyproject.toml, pre-commit, makefile
-* add ruff in upper files
-=======
+## [3.1.1]
+
+### Changed
+
+* Migrate from black to ruff-format
+
 ## [3.1.1]
 
 ### Fixed
@@ -33,7 +31,6 @@
 * If a user returned a FastAPI/Starlette `Response` with an empty body, we still tried to serialize it which caused an invalid response body
 
 ## [Unreleased]
->>>>>>> 42c4b5a4
 
 ## [3.0.0]
 
