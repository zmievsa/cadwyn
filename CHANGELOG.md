# Changelog

All notable changes to this project will be documented in this file.
Please follow [the Keep a Changelog standard](https://keepachangelog.com/en/1.0.0/).

## [Unreleased]

<<<<<<< HEAD

### Removed

* `VersionBundle.migrate_response_body` is no longer a method of `VersionBundle` and is now importable directly from `cadwyn` as a function
* `cadwyn.generate_versioned_routers` because router generation must now only happen through `Cadwyn.generate_and_include_versioned_routers`
* Cadwyn.add_unversioned_routers
* Cadwyn.add_unversioned_routes
* Cadwyn.enrich_swagger
* Codegen and its typer commands
* module() for codegen


=======
## [3.15.8]

### Fixed

* Invalid unparseable JSON response without quotes when the response was a raw string JSONResponse
* An exception raised during codegen if a pydantic model or its parent were created within some indent such as classes defined under if statements
>>>>>>> 836fc870

## [3.15.7]

### Fixed

* Wrong globals being used for wrapped endpoints in older versions, sometimes causing FastAPI to fail to resolve forward references on endpoint generation (see #192 for more details)
* dependency_overrides not working for old versions of the endpoints because they were wrapped and wraps did not have the same `__hash__` and `__eq__` as the original dependencies

## [3.15.6]

### Added

* `HeadVersion` and `Version` into `cadwyn.__init__` so now they are directly importable from `cadwyn`

### Fixed

* Fix dependencies from other libraries not resolving if they use fastapi.Request or fastapi.Response (added svcs-specific test)
* Now a proper exception is used when no dated version was passed into `VersionBundle`

## [3.15.5]

### Fixed

* Fix dependency overrides not working for versioned routes


## [3.15.4]

### Changed

* `Cadwyn.enrich_swagger` is now completely unnecessary: openapi is now generated at runtime. It also now does not do anything, is deprecated, and will be removed in a future version

### Fixed

* fastapi-pagination now does not require an explicit call to `Cadwyn.enrich_swagger`


## [3.15.3]

### Changed

* `Cadwyn.router.routes` now includes all existing routers within the application instead of just unversioned routes

### Fixed

* Compatibility with fastapi-pagination
* High cardinality of metrics for routers with path variables in starlette-exporter


## [3.15.2]

### Fixed

* Openapi not being generated when lifespan was used

## [3.15.1]

### Fixed

* Badge links in the readme

## [3.15.0]

### Changed

* Optimized the calls to enrich_swagger which now happen on the startup event, once for the whole application

### Fixed

* Oauth2 authentication parameters did not get passed to swagger

## [3.14.0]

### Added

* Current API version to per-version openapi.json

## [3.13.0]

### Added

* Validation for path converters to make sure that impossible HTTP methods cannot be used
* Validation for both path and schema converters to make sure that they are used at some point. Otherwise, router generation will raise an error

## [3.12.1]

### Fixed

* `fastapi.Response` subclasses with non-null bodies and 500 response causing the response to not get returned
* `fastapi.Response` subclasses had invalid content length if migration affected it

## [3.12.0]

### Changed

* Rewritten header routing logic and structure to support the full feature set of FastAPI

## [3.11.1]

### Fixed

* Modules and enums from head versions not being detected and thus causing errors

## [3.11.0]

### Changed

* Header router is no longer reliant on the API version header -- now it simply takes the API version from the `VersionBundle.api_version_var`, thus making it easy for someone to extend header routing and set their own rules for how the default version is chosen

## [3.10.1]

### Fixed

* Previous version introduced a minor breaking change: if any old users depended on the pure `generate_versioned_routers` interface, their work would receive a minor yet simple breaking change.

## [3.10.0]

**Yanked** due to a minor breaking change that we fixed in 3.10.1.

### Added

* The new approach to internal schemas: instead of having them duplicate certain fields from `latest`, we introduced a new `HEAD` version -- the only one the user maintains by hand. All requests get migrated to `HEAD` and latest schemas are generated from `HEAD`. `cadwyn.structure.HeadVersion` was added to give us the ability to have migrations between `HEAD` and latest, thus eliminating the need for `InternalRepresentationOf` because all the used schemas are now the internal representations

### Changed

* `latest` is now named `head` because it no longer represents the newest version. Instead, it is the the `internally used` version and the version that is used for generating all other versions.
* the newest version is not aliased from `latest` anymore. Instead, it is generated like all the rest
* deprecated `InternalRepresentationOf` and the concept of `internal schemas` in favor of `HeadVersion` migrations

## [3.9.1]

### Fixed

* A broken link to docs in README.md

## [3.9.0]

### Added

* Support for getting openapi.json routes using API version headers instead of path query params

## [3.8.0]

### Added

* Discord status badge in README
* Logos to existing status badges in README
* An ability to specify multiple schemas when using `convert_request_to_next_version_for` and `convert_response_to_next_version_for` to be able to migrate multiple types of schemas using the same converter
* Redoc support

### Removed

* Dependency from verselect. Now it is included as a part of Cadwyn

### Fixed

* `h11._util.LocalProtocolError` when raising `HTTPException(status_code=500)`

## [3.7.1]

### Fixed

* Error message for changing path params of an endpoint in an incompatible manner which listed methods instead of path params

### Changed

* Deprecated `cadwyn generate-code-for-versioned-packages` and added `cadwyn codegen` instead. It doesn't require `template_package` argument anymore and does not have the `ignore_coverage_for_latest_aliases` argument as we plan to remove this feature in the future. So it only requires `version_bundle`.

## [3.7.0]

### Changed

* Deprecated `cadwyn generate-code-for-versioned-packages` and added `cadwyn codegen` instead. It doesn't require `template_package` argument anymore and does not have the `ignore_coverage_for_latest_aliases` argument as we plan to remove this feature in the future. So it only requires `version_bundle`.

## [3.6.6]

### Fixed

* When a class-based dependency from **fastapi** was used (anything security related), FastAPI had hardcoded `isinstance` checks for it which it used to enrich swagger with functionality. But when the dependencies were wrapped into our function wrappers, these checks stopped passing, thus breaking this functionality in swagger. Now we ignore all dependencies that FastAPI creates. This also introduces a hard-to-solve bug: if fastapi's class-based security dependency was subclassed and then `__call__` was overriden with new dependencies that are versioned -- we will not migrate them from version to version. I hope this is an extremely rare use case though. In fact, such use case breaks Liskov Substitution Principle and doesn't make much sense because security classes already include `request` parameter which means that no extra dependencies or parameters are necessary.

## [3.6.5]

### Fixed

* When a class-based dependency was used, its dependant was incorrectly generated, causing all affected endpoints to completely stop functioning

## [3.6.4] <!-- Test release -->

## [3.6.3]

### Fixed

* A rare pydantic 2 bug that caused `BaseModel` annotations to be corrupted when new fields were added to the schema

## [3.6.2]

### Fixed

* Removed exception when creating `cadwyn.Cadwyn` without `latest_schemas_package` as it was a minor breaking change

## [3.6.0]

### Added

* Add `cadwyn.VersionBundle.migrate_response_body` that allows us to migrate response bodies outside of routing and FastAPI
* `latest_schemas_package` argument to `cadwyn.VersionBundle` to support the migration above

### Removed

### Changed

* We now raise a 5xx error (`cadwyn.exceptions.CadwynLatestRequestValidationError`) whenever a request migration caused our payload to be incompatible with latest request schemas
* Deprecated `cadwyn.main` and use `cadwyn.applications` instead
* Deprecated `latest_schemas_package` argument in `cadwyn.Cadwyn`

## [3.5.0]

### Fixed

* Previously, Cadwyn did not set the default status code for ResponseInfo

### Added

* HTTP status error handling in response converters using `convert_response_to_previous_version_for(...,  migrate_http_errors=True)`

## [3.4.4]

### Fixed

* Request and response converters were not applied when path params were present

## [3.4.3]

### Added

* `RouterPathParamsModifiedError` is now raised if `endpoint(...).had(path=...)` has different path params than the original route

## [3.4.2]

### Fixed

* Fix import aliases in nested `__init__.py` files generating incorrectly for latest version

## [3.4.1]

### Fixed

* If the endpoint specified a single non-pydantic (list/dict) body parameter, Cadwyn failed to serialize the body

## [3.4.0]

### Added

* `schema(...).validator(...).existed` and `schema(...).validator(...).didnt_exist` instructions for simplistic manipulation of validators
* Automatic deletion of validators when the fields they validate get deleted
* `schema(...).field(...).didnt_have` for unsetting field attributes
* Improved support for `typing.Annotated` in schemas
* Full preservation of original abstract syntax trees for all field values and annotations

### Fixed

* If the user wrote a wrong signature in a transformer decorated by `convert_request_to_next_version_for` or `convert_response_to_previous_version_for`, the text of the error suggested the wrong argument count and names

## [3.3.4]

### Fixed

* Added backwards compatibility for FastAPI < 0.106.0

## [3.3.3]

### Fixed

* Guaranteed that it is impossible to release cadwyn with the wrong pydantic dependency

## [3.3.2]

### Fixed

* Downgrade required version of verselect for backwards compatibility

## [3.3.1]

### Fixed

* Removed lazy migrations as they were producing incorrect results when there were no migrations but when there were schema changes
* Added compatibility with fastapi>=0.109.0

## [3.3.0]

### Fixed

* If a user used a FastAPI/Starlette `StreamingResponse` or `FileResponse`, we still tried to access its `body` attribute which caused an `AttributeError`

## [3.2.0]

### Added

* Sponsors section to README and docs, along with Monite as our main and only current sponsor ✨

## [3.1.3]

### Fixed

* Switched to `better-ast-comments` because `ast-comments` had no license listed on pypi (even though its actual license was MIT) which caused some dependency checking tools to report it as unlicensed

## [3.1.2]

### Changed

* Migrate from black to ruff-format

### Fixed

* A rare Pydantic 2 bug in internal body schema handling when it was applied too early, causing partially incomplete data to arrive to the handler

## [3.1.1]

### Fixed

* Previously we did not pass `dependency_overrides_provider`, `response_model_exclude_unset` `response_model_exclude_defaults`, and `response_model_exclude_none` to `fastapi` which could cause erroneous behaviour during serialization in rare cases.

## [3.1.0]

### Added

* `module(...).had(import_=...)` construct for adding imports in older versions
* Codegen plugin system that allows easily customizing code generation for any purpose. It also significantly simplifies the core code of code generation

## [3.0.2]

### Fixed

* If a user returned a FastAPI/Starlette `Response` with an empty body, we still tried to serialize it which caused an invalid response body

## [Unreleased]

## [3.0.0]

### Added

* Pydantic 2 support
* Expanded reference section to docs
* Contributor docs
* Expanded makefile commands

### Changed

* internal request representation is now done using an annotation
* `latest_schemas_module` was renamed to `latest_schemas_package` everywhere
* `api_version_var` in `VersionBundle` is now an optional argument instead of a required one

### Removed

* `cadwyn.internal_body_representation_of` because it is now done using an annotation

## [2.3.4]

### Fixed

* `schema(...).field(...).had(ge=...)` for union fields previously raised an `AttributeError` on code generation

## [2.3.3]

### Fixed

* Field ASTs not preserving the original structure when constrained fields were changed

### Added

* Support for synchronous endpoints

## [2.3.2]

### Fixed

* The bug where fields from parent schemas also appeared in child schemas

## [2.3.1]

### Changed

* Migrate from external verselect to stable verselect

## [2.3.0]

### Fixed

* Previously whenever we generated routes, we wrapped all endpoints and callbacks in decorators for every version which caused stacktraces to be unnecessarily huge. Now there is only one wrapper for all versions

### Added

* `cadwyn.Cadwyn` class similar to `fastapi.FastAPI` that provides header routing and encapsulates all information about versioned routes
* Migrated from `fastapi-header-routing` to `verselect`
* `cadwyn.routing.VERSION_HEADER_FORMAT` from `verselect.routing`

### Changed

* `*versions` argument in `cadwyn.VersionBundle` is now split into a required positional-only `latest_version` and `*other_versions` to make it possible to see an invalid versionless definition statically. Note that it is not a breaking change because the presence of at least one version was also implicitly required before and would produce a failure at runtime

### Removed

* `cadwyn.get_cadwyn_dependency` and `cadwyn.header` because it is fully replaced with `verselect`

## [2.2.0]

### Added

* Validation for the spelling of HTTP methods in `cadwyn.structure.endpoint`.

## [2.1.0]

### Added

* A prototype of AST-based code generation where we try to keep as much of the old field/annotation structure as possible

## [2.0.5]

### Fixed

* `UploadFile` and forms have previously caused exceptions on request migration

## [2.0.4]

### Fixed

* `ContextVar[datetime.date]` being incompatible with `VersionBundle`

## [2.0.3]

### Added

* A note into reference docs about the paths specification in CLI

### Fixed

* Custom body fields created by fastapi caused an exception. Now they are ignored

## [2.0.2]

### Added

* A link to openapi discussion on enum expansion into docs/recipes
* A link to intercom's API versioning article into docs/theory

## [2.0.1]

### Fixed

* `generate_versioned_routers` did not alter `APIRoute.dependant.call`, `APIRoute.response_field`, and `APIRoute.secure_cloned_response_field` before which caused these fields to represent latest version on all generated versions. However, this was only a bug if the routes were later added into the app/router by hand instead of using `inherit_routes` or `add_api_route`.

## [2.0.0]

### Changed

* `generate_versioned_routers` now accepts only one router instead of a sequence of routers to give us the ability to guarantee that the type of generated routers is the same as the type of the passed router.

## [1.4.0]

### Added

* Theory section to docs

## [1.3.0]

### Added

* Recipes documentation section
* `schema(...).field(...).had(name=...)` functionality to rename fields

### Changed

* Tutorial example structure in tests

## [1.2.0] - 2023-10-16

### Added

* `cadwyn.main._Cadwyn` experimental private class for automatically adding the header dependency and managing all objects related to versioning

### Removed

* `cadwyn.header_routing` which only had experimental private functions

### Fixed

* Route callbacks didn't get migrated to versions with their parent routes

## [1.1.0] - 2023-10-13

### Added

* `ignore_coverage_for_latest_aliases` argument to `generate_code_for_versioned_packages` which controls whether we add "a pragma: no cover" comment to the star imports in the generated version of the latest module. It is True by default.

## [1.0.3] - 2023-10-10

### Fixed

* Add back the approach where the first version being an alias to latest in codegen

## [1.0.2] - 2023-10-09

### Fixed

* Add current working dir to `sys.path` when running code generation through CLI
* Use `exclude_unset` when migrating the body of a request to make sure that users' `exclude_unset` logic gets preserved

## [1.0.1] - 2023-10-09

### Fixed

* Pass first argument in `typer.Argument` to prevent errors on older typer versions

## [1.0.0] - 2023-10-09

### Added

* Command-line interface capable of running code-generation and outputting version info
* Internal request schema which gives us all the functionality we could ever need to migrate request bodies forward without any complexity of the prior solution
* `_get_versioned_router` and experimental header routing with it (by @tikon93). Note that the interface for this feature will change in the future

### Changed

* Renamed `cadwyn.regenerate_dir_to_all_versions` to `cadwyn.generate_code_for_versioned_packages`
* Renamed `cadwyn.generate_all_router_versions` to `cadwyn.generate_versioned_routers`

### Removed

* `unions` directory and all logic around it (replaced by internal request schema)
* `FillablePrivateAttr` and all logic around it (replaced by internal request schema)
* `schema(...).property` constructor and all logic around it (replaced by internal request schema)
* Special-casing for code generation of package with latest version using star imports from latest (replaced by internal request schema)<|MERGE_RESOLUTION|>--- conflicted
+++ resolved
@@ -5,7 +5,6 @@
 
 ## [Unreleased]
 
-<<<<<<< HEAD
 
 ### Removed
 
@@ -18,14 +17,12 @@
 * module() for codegen
 
 
-=======
 ## [3.15.8]
 
 ### Fixed
 
 * Invalid unparseable JSON response without quotes when the response was a raw string JSONResponse
 * An exception raised during codegen if a pydantic model or its parent were created within some indent such as classes defined under if statements
->>>>>>> 836fc870
 
 ## [3.15.7]
 
