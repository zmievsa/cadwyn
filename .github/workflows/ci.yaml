--- conflicted
+++ resolved
@@ -98,14 +98,10 @@
       - uses: actions/setup-python@v5
         with:
           python-version: "3.10"
-<<<<<<< HEAD
       - run: |
           python -m pip install uv
           uv pip install --system pre-commit pre-commit-uv
           pre-commit run --all-files
-=======
-      - uses: pre-commit/action@v3.0.1
->>>>>>> 217c84a3
 
   Typecheck:
     runs-on: ubuntu-latest
