--- conflicted
+++ resolved
@@ -1,10 +1,6 @@
 [tool.poetry]
 name = "cadwyn"
-<<<<<<< HEAD
-version = "2.1.0.rc0"
-=======
-version = "2.0.5"
->>>>>>> dcaa4980
+version = "2.1.0.rc1"
 description = "Modern Stripe-like API versioning in FastAPI"
 authors = ["Stanislav Zmiev <zmievsa@gmail.com>"]
 license = "MIT"
